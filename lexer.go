--- conflicted
+++ resolved
@@ -349,10 +349,7 @@
 
 //-------- IMAP token helper functions -----------------------------------------
 
-<<<<<<< HEAD
-// generalString handles a string that can be bare, a literal or quoted
-=======
-// Look for a single 8-bit character and say if it was successful or not
+// singleChar looks for a single 8-bit character and say if it was successful or not
 func (l *lexer) singleChar(ch byte) bool {
 	if l.current() == ch {
 		l.consume()
@@ -362,8 +359,7 @@
 	return false
 }
 
-// Handle a string that can be bare, a literal or quoted
->>>>>>> 75ae96c1
+// generalString handles a string that can be bare, a literal or quoted
 func (l *lexer) generalString(name string, exceptions []byte) (bool, string) {
 
 	// Consider the first character - this gives the type of argument
@@ -597,11 +593,7 @@
 	l.tokens = append(l.tokens, l.idx)
 }
 
-<<<<<<< HEAD
 // pushBack moves back one token
-=======
-// Move back one character
->>>>>>> 75ae96c1
 func (l *lexer) pushBack() {
 	if l.idx < 1 {
 		panic(parseError("pushBack called on first character of line"))
