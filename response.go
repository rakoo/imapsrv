package imapsrv

import (
	"bufio"
)

// response represents an IMAP response
type response struct {
	// The tag of the command that this is the response for
	tag string
	// The machine readable condition
	condition string
	// A human readable message
	message string
	// Untagged output lines
	untagged []string
	// Should the connection be closed after the response has been sent?
	closeConnection bool
	// bufInReplacement is not-null if all incoming traffic should be read from this instead
	bufInReplacement *bufio.Reader
	// bufOutReplacement is not-null if all outgoing traffic should be written to this instead
	bufOutReplacement *bufio.Writer
}

// createResponse creates a response
func createResponse(tag string, condition string, message string) *response {
	return &response{
		tag:       tag,
		condition: condition,
		message:   message,
		untagged:  make([]string, 0, 4),
	}
}

// ok creatse a OK response
func ok(tag string, message string) *response {
	return createResponse(tag, "OK", message)
}

// bad creates a BAD response
func bad(tag string, message string) *response {
	return createResponse(tag, "BAD", message)
}

// no creates a NO response
func no(tag string, message string) *response {
	return createResponse(tag, "NO", message)
}

<<<<<<< HEAD
// fatalResponse writes an untagged fatal response (BYE)
=======
func empty() *response {
	return &response{}
}

// Write an untagged fatal response
>>>>>>> 7d2f8834
func fatalResponse(w *bufio.Writer, err error) {
	resp := createResponse("*", "BYE", err.Error())
	resp.closeConnection = true
	resp.write(w)
}

// extra adds an untagged line to a response
func (r *response) extra(line string) *response {
	r.untagged = append(r.untagged, line)
	return r
}

// shouldClose marks that a response should close the connection
func (r *response) shouldClose() *response {
	r.closeConnection = true
	return r
}

<<<<<<< HEAD
// write a response to the given Writer
=======
// replaceBuffers sets two possible buffers that need replacement
func (r *response) replaceBuffers(reader *bufio.Reader, writer *bufio.Writer) *response {
	r.bufInReplacement = reader
	r.bufOutReplacement = writer
	return r
}

// Write a response to the given writer
>>>>>>> 7d2f8834
func (r *response) write(w *bufio.Writer) error {

	// Write untagged lines
	for _, line := range r.untagged {
		_, err := w.WriteString("* " + line + "\r\n")
		if err != nil {
			return err
		}
	}

	_, err := w.WriteString(r.tag + " " + r.condition + " " + r.message + "\r\n")
	if err != nil {
		return err
	}

	// Flush the response
	w.Flush()
	return nil
}<|MERGE_RESOLUTION|>--- conflicted
+++ resolved
@@ -47,15 +47,12 @@
 	return createResponse(tag, "NO", message)
 }
 
-<<<<<<< HEAD
-// fatalResponse writes an untagged fatal response (BYE)
-=======
+// empty creates an empty response
 func empty() *response {
 	return &response{}
 }
 
-// Write an untagged fatal response
->>>>>>> 7d2f8834
+// fatalResponse writes an untagged fatal response (BYE)
 func fatalResponse(w *bufio.Writer, err error) {
 	resp := createResponse("*", "BYE", err.Error())
 	resp.closeConnection = true
@@ -74,9 +71,6 @@
 	return r
 }
 
-<<<<<<< HEAD
-// write a response to the given Writer
-=======
 // replaceBuffers sets two possible buffers that need replacement
 func (r *response) replaceBuffers(reader *bufio.Reader, writer *bufio.Writer) *response {
 	r.bufInReplacement = reader
@@ -84,8 +78,7 @@
 	return r
 }
 
-// Write a response to the given writer
->>>>>>> 7d2f8834
+// write will write a response to the given writer
 func (r *response) write(w *bufio.Writer) error {
 
 	// Write untagged lines
