// An IMAP server
package imapsrv

import (
	"bufio"
	"crypto/tls"
	"fmt"
	"github.com/alienscience/imapsrv/auth"
	"log"
	"net"
	"os"
	"os/signal"
	"sync"
	"syscall"
)

// DefaultListener is the listener that is used if no listener is specified
const DefaultListener = "0.0.0.0:143"

// config is an IMAP server configuration
type config struct {
	maxClients uint
	listeners  []listener
	mailstore  Mailstore

	authBackend auth.AuthStore

	lmtpEndpoints []lmtpEntryPoint

	// hostname is the hostname of this entire server
	hostname string
}

type option func(*Server) error

// listener represents a listener as used by the server
type listener struct {
	addr         string
	encryption   encryptionLevel
	certificates []tls.Certificate
	listener     net.Listener
}

// Server is an IMAP Server
type Server struct {
	// Server configuration
	config *config
	// Number of active clients
	activeClients uint
	// sockets
	sockets []net.Listener
	// socketsMu ensures that multiple goroutines can access the sockets list
	socketsMu sync.Mutex
}

// client is an IMAP Client as seen by an IMAP server
type imapClient struct {
	// conn is the lowest-level connection layer
	conn net.Conn
	// listener refers to the listener that's handling this client
	listener listener

	bufin  *bufio.Reader
	bufout *bufio.Writer
	id     string
	config *config
}

// defaultConfig returns the default server configuration
func defaultConfig() *config {
	return &config{
		listeners:  make([]listener, 0, 4),
		maxClients: 8,
	}
}

// Add a mailstore to the config
// StoreOption add a mailstore to the config
func StoreOption(m Mailstore) option {
	return func(s *Server) error {
		s.config.mailstore = m
		return nil
	}
}

// AuthStoreOption adds an authenticaton backend
func AuthStoreOption(a auth.AuthStore) option {
	return func(s *Server) error {
		s.config.authBackend = a
		return nil
	}
}

// ListenOption adds an interface to listen to
func ListenOption(Addr string) option {
	return func(s *Server) error {
		l := listener{
			addr: Addr,
		}
		s.config.listeners = append(s.config.listeners, l)
		return nil
	}
}

// ListenSTARTTLSOoption enables STARTTLS with the given certificate and keyfile
func ListenSTARTTLSOoption(Addr, certFile, keyFile string) option {
	return func(s *Server) error {
		// Load the ceritificates
		var err error
		certs := make([]tls.Certificate, 1)
		certs[0], err = tls.LoadX509KeyPair(certFile, keyFile)
		if err != nil {
			return err
		}

		// Set up the listener
		l := listener{
			addr:         Addr,
			encryption:   starttlsLevel,
			certificates: certs,
		}
		s.config.listeners = append(s.config.listeners, l)
		return nil
	}
}

// MaxClientsOption sets the MaxClients config
func MaxClientsOption(max uint) option {
	return func(s *Server) error {
		s.config.maxClients = max
		return nil
	}
}

// NewServer creates a new server with the given options
func NewServer(options ...option) *Server {
	// set the default config
	s := &Server{}
	s.config = defaultConfig()

	// override the config with the functional options
	for _, option := range options {
		err := option(s)
		if err != nil {
			panic(err)
		}
	}

	return s
}

// Start an IMAP server
func (s *Server) Start() error {
	// Use a default listener if none exist
	if len(s.config.listeners) == 0 {
		s.config.listeners = append(s.config.listeners,
			listener{addr: DefaultListener})
	}

	var err error
	// Start listening for IMAP connections
	for i, iface := range s.config.listeners {
		s.config.listeners[i].listener, err = net.Listen("tcp", iface.addr)
		if err != nil {
			log.Printf("IMAP cannot listen on %s, %v", iface.addr, err)
			return err
		}
		s.socketsMu.Lock()
		s.sockets = append(s.sockets, s.config.listeners[i].listener)
		s.socketsMu.Unlock()
	}

	// Start the LMTP entrypoints as desired
	for i, entrypoint := range s.config.lmtpEndpoints {
		go s.runLMTPListener(entrypoint, i)
	}

	// Start the server on each port
	for i, listener := range s.config.listeners {
		go s.runListener(listener, i)
	}

	// Wait for sigkill, so we can terminate this server
	c := make(chan os.Signal, 1)
	signal.Notify(c, os.Interrupt, syscall.SIGTERM)
	for range c {
		for _, sock := range s.sockets {
			sock.Close()
		}
		os.Exit(0)
	}

	return nil
}

// runListener runs the given listener on a separate goroutine
func (s *Server) runListener(listener listener, id int) {
	log.Printf("IMAP server %d listening on %s", id, listener.listener.Addr().String())

	clientNumber := 1

	for {
		// Accept a connection from a new client
		conn, err := listener.listener.Accept()
		if err != nil {
			log.Printf("IMAP accept error at %d, %v", id, err)
			continue
		}

		// Handle the client
		client := &imapClient{
			conn:     conn,
			listener: listener,
			bufin:    bufio.NewReader(conn),
			bufout:   bufio.NewWriter(conn),
			// TODO: perhaps we can do this without Sprint, maybe strconv.Itoa()
			id:     fmt.Sprint(id, "/", clientNumber),
			config: s.config,
		}

		go client.handle(s)

		clientNumber += 1
	}

}

// handle requests from an IMAP client
func (c *imapClient) handle(s *Server) {

	// Close the client on exit from this function
	defer c.close()

	// Handle parser panics gracefully
	defer func() {
		if e := recover(); e != nil {
			err := e.(parseError)
			c.logError(err)
			fatalResponse(c.bufout, err)
		}
	}()

	// Create a parser
	parser := createParser(c.bufin)

	// Write the welcome message
	err := ok("*", "IMAP4rev1 Service Ready").writeTo(c.bufout)

	if err != nil {
		c.logError(err)
		return
	}

	//  Create a session
	sess := createSession(c.id, c.config, s, &c.listener, c.conn)

	for {
		// Get the next IMAP command
		command := parser.next()

		// Execute the IMAP command and finish when requested
		if !c.execute(command, sess) {
			break
		}
	}
}

// Execute an IMAP command in the given session
// Returns true if execution can continue, false if not
func (c *client) execute(cmd command, sess *session) bool {

<<<<<<< HEAD
		// Possibly replace buffers (layering)
		if response.bufReplacement != nil {
			c.bufout = response.bufReplacement.W
			c.bufin = response.bufReplacement.R
			parser.lexer.reader = &response.bufReplacement.Reader
		}

		// Write back the response
		err = response.write(c.bufout)
=======
	// Create an output channel
	ch := make(chan response)

	// Execute the command in the background
	// TODO: support concurrent command execution
	go cmd.execute(sess, ch)

	ret := true

	// Output the responses
	for r := range ch {
		err := r.writeTo(c.bufout)
>>>>>>> 75ae96c1

		if err != nil {
			c.logError(err)
			ret = false
		}

		// Should the connection be closed?
		if r.isClose() {
			ret = false
		}
	}

	return ret
}

// close closes an IMAP client
func (c *imapClient) close() {
	c.conn.Close()
}

// logError sends a log message to the default Logger
func (c *imapClient) logError(err error) {
	log.Printf("IMAP client %s, %v", c.id, err)
}<|MERGE_RESOLUTION|>--- conflicted
+++ resolved
@@ -8,6 +8,7 @@
 	"github.com/alienscience/imapsrv/auth"
 	"log"
 	"net"
+	"net/textproto"
 	"os"
 	"os/signal"
 	"sync"
@@ -18,17 +19,21 @@
 const DefaultListener = "0.0.0.0:143"
 
 // config is an IMAP server configuration
-type config struct {
-	maxClients uint
-	listeners  []listener
-	mailstore  Mailstore
-
-	authBackend auth.AuthStore
-
-	lmtpEndpoints []lmtpEntryPoint
-
-	// hostname is the hostname of this entire server
-	hostname string
+type Config struct {
+	MaxClients uint
+	Listeners  []listener
+	Mailstore  Mailstore
+
+	AuthBackend auth.AuthStore
+
+	LmtpEndpoints []lmtpEntryPoint
+
+	// Hostname is the hostname of this entire server
+	Hostname string
+
+	// Production indicates whether or not this is used in production
+	// - disabling this allows for the program to panic
+	Production bool
 }
 
 type option func(*Server) error
@@ -44,7 +49,7 @@
 // Server is an IMAP Server
 type Server struct {
 	// Server configuration
-	config *config
+	config *Config
 	// Number of active clients
 	activeClients uint
 	// sockets
@@ -63,14 +68,14 @@
 	bufin  *bufio.Reader
 	bufout *bufio.Writer
 	id     string
-	config *config
+	config *Config
 }
 
 // defaultConfig returns the default server configuration
-func defaultConfig() *config {
-	return &config{
-		listeners:  make([]listener, 0, 4),
-		maxClients: 8,
+func defaultConfig() *Config {
+	return &Config{
+		Listeners:  make([]listener, 0, 4),
+		MaxClients: 8,
 	}
 }
 
@@ -78,7 +83,7 @@
 // StoreOption add a mailstore to the config
 func StoreOption(m Mailstore) option {
 	return func(s *Server) error {
-		s.config.mailstore = m
+		s.config.Mailstore = m
 		return nil
 	}
 }
@@ -86,7 +91,7 @@
 // AuthStoreOption adds an authenticaton backend
 func AuthStoreOption(a auth.AuthStore) option {
 	return func(s *Server) error {
-		s.config.authBackend = a
+		s.config.AuthBackend = a
 		return nil
 	}
 }
@@ -97,7 +102,7 @@
 		l := listener{
 			addr: Addr,
 		}
-		s.config.listeners = append(s.config.listeners, l)
+		s.config.Listeners = append(s.config.Listeners, l)
 		return nil
 	}
 }
@@ -119,7 +124,7 @@
 			encryption:   starttlsLevel,
 			certificates: certs,
 		}
-		s.config.listeners = append(s.config.listeners, l)
+		s.config.Listeners = append(s.config.Listeners, l)
 		return nil
 	}
 }
@@ -127,7 +132,7 @@
 // MaxClientsOption sets the MaxClients config
 func MaxClientsOption(max uint) option {
 	return func(s *Server) error {
-		s.config.maxClients = max
+		s.config.MaxClients = max
 		return nil
 	}
 }
@@ -152,31 +157,31 @@
 // Start an IMAP server
 func (s *Server) Start() error {
 	// Use a default listener if none exist
-	if len(s.config.listeners) == 0 {
-		s.config.listeners = append(s.config.listeners,
+	if len(s.config.Listeners) == 0 {
+		s.config.Listeners = append(s.config.Listeners,
 			listener{addr: DefaultListener})
 	}
 
 	var err error
 	// Start listening for IMAP connections
-	for i, iface := range s.config.listeners {
-		s.config.listeners[i].listener, err = net.Listen("tcp", iface.addr)
+	for i, iface := range s.config.Listeners {
+		s.config.Listeners[i].listener, err = net.Listen("tcp", iface.addr)
 		if err != nil {
 			log.Printf("IMAP cannot listen on %s, %v", iface.addr, err)
 			return err
 		}
 		s.socketsMu.Lock()
-		s.sockets = append(s.sockets, s.config.listeners[i].listener)
+		s.sockets = append(s.sockets, s.config.Listeners[i].listener)
 		s.socketsMu.Unlock()
 	}
 
 	// Start the LMTP entrypoints as desired
-	for i, entrypoint := range s.config.lmtpEndpoints {
+	for i, entrypoint := range s.config.LmtpEndpoints {
 		go s.runLMTPListener(entrypoint, i)
 	}
 
 	// Start the server on each port
-	for i, listener := range s.config.listeners {
+	for i, listener := range s.config.Listeners {
 		go s.runListener(listener, i)
 	}
 
@@ -234,9 +239,16 @@
 	// Handle parser panics gracefully
 	defer func() {
 		if e := recover(); e != nil {
-			err := e.(parseError)
-			c.logError(err)
-			fatalResponse(c.bufout, err)
+			if err, ok := e.(parseError); ok {
+				c.logError(err)
+				fatalResponse(c.bufout, err)
+			} else {
+				if s.config.Production {
+					log.Println("Panic:", e)
+				} else {
+					panic(e)
+				}
+			}
 		}
 	}()
 
@@ -259,53 +271,51 @@
 		command := parser.next()
 
 		// Execute the IMAP command and finish when requested
-		if !c.execute(command, sess) {
+		if open, newBuffers := c.execute(command, sess); !open {
 			break
+		} else if newBuffers != nil {
+			c.bufin = newBuffers.Reader.R
+			c.bufout = newBuffers.Writer.W
+			parser.lexer.reader.R = newBuffers.R
 		}
 	}
 }
 
 // Execute an IMAP command in the given session
 // Returns true if execution can continue, false if not
-func (c *client) execute(cmd command, sess *session) bool {
-
-<<<<<<< HEAD
-		// Possibly replace buffers (layering)
-		if response.bufReplacement != nil {
-			c.bufout = response.bufReplacement.W
-			c.bufin = response.bufReplacement.R
-			parser.lexer.reader = &response.bufReplacement.Reader
-		}
-
-		// Write back the response
-		err = response.write(c.bufout)
-=======
+func (c *imapClient) execute(cmd command, sess *session) (keepOpen bool, newBuffers *textproto.Conn) {
+
 	// Create an output channel
 	ch := make(chan response)
 
 	// Execute the command in the background
-	// TODO: support concurrent command execution
+	// TODO: (AlienScience) support concurrent command execution
+	// TODO: (EtienneBruines) what would need to be fixed in order to support that?
 	go cmd.execute(sess, ch)
 
-	ret := true
+	keepOpen = true
 
 	// Output the responses
 	for r := range ch {
 		err := r.writeTo(c.bufout)
->>>>>>> 75ae96c1
+
+		if final, ok := r.(*finalResponse); ok {
+			newBuffers = final.bufReplacement
+		}
 
 		if err != nil {
 			c.logError(err)
-			ret = false
+			keepOpen = false
 		}
 
 		// Should the connection be closed?
 		if r.isClose() {
-			ret = false
-		}
-	}
-
-	return ret
+			keepOpen = false
+		}
+
+	}
+
+	return
 }
 
 // close closes an IMAP client
