--- conflicted
+++ resolved
@@ -54,15 +54,12 @@
 		return p.logout(tag)
 	case "select":
 		return p.selectCmd(tag)
-<<<<<<< HEAD
 	case "delete":
 		return p.delete(tag)
-=======
 	case "examine":
 		return p.examine(tag)
 	case "create":
 		return p.create(tag)
->>>>>>> 7d037816
 	case "list":
 		return p.list(tag)
 	case "fetch":
@@ -111,14 +108,14 @@
 	return &selectMailbox{tag: tag, mailbox: mailbox}
 }
 
-<<<<<<< HEAD
 // delete creates a DELETE command
 func (p *parser) delete(tag string) command {
 	// Get the mailbox name
 	mailbox := p.expectString(p.lexer.astring)
 
 	return &delete{tag: tag, mailbox: mailbox}
-=======
+}
+
 // examine creates an EXAMINE command
 func (p *parser) examine(tag string) command {
 	// Get the mailbox name
@@ -133,7 +130,6 @@
 	mailbox := p.expectString(p.lexer.astring)
 
 	return &create{tag: tag, mailbox: mailbox}
->>>>>>> 7d037816
 }
 
 // list creates a LIST command
