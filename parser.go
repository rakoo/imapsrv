package imapsrv

import (
	"bufio"
	"fmt"
	"strings"
)

// parser can parse IMAP commands
type parser struct {
	lexer *lexer
}

// parseError is an Error from the IMAP parser or lexer
type parseError string

// Error returns the string representation of the parseError
func (e parseError) Error() string {
	return string(e)
}

// createParser creates a new IMAP parser, reading from the Reader
func createParser(in *bufio.Reader) *parser {
	lexer := createLexer(in)
	return &parser{lexer: lexer}
}

//----- Commands ---------------------------------------------------------------

// next attempts to read the next command
func (p *parser) next() command {

	// All commands start on a new line
	p.lexer.newLine()

	// Expect a tag followed by a command
	tag := p.expectString(p.lexer.tag)
	rawCommand := p.expectString(p.lexer.astring)

	// Parse the command based on its lowercase value
	// This makes typing over telnet easier
	lcCommand := strings.ToLower(rawCommand)

	switch lcCommand {
	case "noop":
		return p.noop(tag)
	case "capability":
		return p.capability(tag)
	case "starttls":
		return p.starttls(tag)
	case "login":
		return p.login(tag)
	case "logout":
		return p.logout(tag)
	case "select":
		return p.selectCmd(tag)
	case "list":
		return p.list(tag)
	case "fetch":
		return p.fetch(tag)
	default:
		return p.unknown(tag, rawCommand)
	}
}

// noop creates a NOOP command
func (p *parser) noop(tag string) command {
	return &noop{tag: tag}
}

// capability creates a CAPABILITY command
func (p *parser) capability(tag string) command {
	return &capability{tag: tag}
}

<<<<<<< HEAD
// login creates a LOGIN command
=======
// Create a login command
//
//   login           = "LOGIN" SP userid SP password
>>>>>>> 75ae96c1
func (p *parser) login(tag string) command {

	// Get the command arguments
	userId := p.expectString(p.lexer.astring)
	password := p.expectString(p.lexer.astring)

	// Create the command
	return &login{tag: tag, userId: userId, password: password}
}

// starttls creates a starttls command
func (p *parser) starttls(tag string) command {
	return &starttls{tag: tag}
}

// logout creates a LOGOUT command
func (p *parser) logout(tag string) command {
	return &logout{tag: tag}
}

<<<<<<< HEAD
// selectCmd creates a select command
func (p *parser) selectCmd(tag string) command {
=======
// Create a select command
//
//    select          = "SELECT" SP mailbox
func (p *parser) selectC(tag string) command {
>>>>>>> 75ae96c1

	// Get the mailbox name
	mailbox := p.expectString(p.lexer.astring)

	return &selectMailbox{tag: tag, mailbox: mailbox}
}

<<<<<<< HEAD
// list creates a LIST command
=======
// Create a list command
//
//    list            = "LIST" SP mailbox SP list-mailbox
>>>>>>> 75ae96c1
func (p *parser) list(tag string) command {

	// Get the command arguments
	reference := p.expectString(p.lexer.astring)

	if strings.EqualFold(reference, "inbox") {
		reference = "INBOX"
	}
	mailbox := p.expectString(p.lexer.listMailbox)

	return &list{tag: tag, reference: reference, mboxPattern: mailbox}
}

<<<<<<< HEAD
// unknown creates a placeholder for an unknown command
=======
// Create a fetch command
//
//    fetch           = "FETCH" SP sequence-set SP ("ALL" / "FULL" / "FAST" /
//                      fetch-att / "(" fetch-att *(SP fetch-att) ")")
func (p *parser) fetch(tag string) command {

	ret := createFetchCommand(tag)

	// Get the command arguments
	// The first argument is always a sequence set
	p.lexer.skipSpace()
	ret.sequenceSet = p.expectSequenceSet()

	// The next token can be a fetch macro, a fetch attachment or an open bracket
	ok, macro := p.lexer.fetchMacro()
	if ok {
		ret.macro = macro
		return ret
	} else {
		p.lexer.pushBackToken()
	}

	isMultiple := p.lexer.leftParen()
	ret.attachments = p.expectFetchAttachments(isMultiple)

	return ret

}

// Create a placeholder for an unknown command
>>>>>>> 75ae96c1
func (p *parser) unknown(tag string, cmd string) command {
	return &unknown{tag: tag, cmd: cmd}
}

//----- Helper functions -------------------------------------------------------

<<<<<<< HEAD
// expectString gets a string token using the given lexer function
// If the lexing fails, then this will panic
=======
// Get a string token using the given lexer function
// If the lexing fails then panic
>>>>>>> 75ae96c1
func (p *parser) expectString(lex func() (bool, string)) string {
	ok, ret := lex()
	if !ok {
		parserPanic("Parser unexpected %q", p.lexer.current())
	}

	return ret
}

// A sequence set or panic
//
//    sequence-set    = (seq-number / seq-range) *("," sequence-set)
func (p *parser) expectSequenceSet() []sequenceRange {

	ret := make([]sequenceRange, 0, 4)
	ok := false

	// Loop through sequence sets until the end is detected
	for {
		item := sequenceRange{}

		// Get a sequence number
		item.start = p.expectSequenceNumber()

		// Is this a sequence range?
		ok = p.lexer.sequenceRangeSeparator()
		if ok {
			end := p.expectSequenceNumber()
			item.end = &end
		}

		ret = append(ret, item)

		// Is there a sequence set delimiter?
		ok = p.lexer.sequenceDelimiter()
		if !ok {
			// This is the end of the sequence set
			break
		}
	}

	// Check that there is something to return
	if len(ret) == 0 {
		parserPanic("Parser expected sequence set got %q", p.lexer.current())
	}

	return ret
}

// A sequence number or panic
//
//    seq-number      = nz-number / "*"
func (p *parser) expectSequenceNumber() int32 {

	ok, seqnum := p.lexer.nonZeroInteger()

	if !ok {
		// This could be a wildcard
		ok = p.lexer.sequenceWildcard()

		if !ok {
			parserPanic("Parser unexpected %q", p.lexer.current())
		}

		return largestSequenceNumber
	}

	return int32(seqnum)
}

// Expect one or more fetch attachments
//
//    fetch-att / "(" fetch-att *(SP fetch-att) ")")
func (p *parser) expectFetchAttachments(isMultiple bool) []fetchAttachment {

	ret := make([]fetchAttachment, 0, 4)

	for {
		// Check for closing parenthesis
		if isMultiple && p.lexer.rightParen() {
			return ret
		}

		// Get the fetch attachment
		att := p.expectFetchAttachment()

		// Some fetch attachments have section arguments
		switch attStruct := att.(type) {
		case *bodyFetchAtt:
			// Optional section argument
			ok, section := p.section()
			if ok {
				// Change the type of fetch attachment to
				// include a section
				sectionAtt := &bodySectionFetchAtt{
					fetchSection: *section,
				}
				sectionAtt.fetchSection.partial = p.optionalFetchPartial()
				ret = append(ret, sectionAtt)
			} else {
				ret = append(ret, att)
			}
		case *bodyPeekFetchAtt:
			// Mandatory section argument
			ok, section := p.section()
			if !ok {
				parserPanic("BODY.PEEK must be followed by section")
			}
			attStruct.fetchSection = *section
			attStruct.fetchSection.partial = p.optionalFetchPartial()
			ret = append(ret, attStruct)
		default:
			// No section arguments
			ret = append(ret, att)
		}

		// Is there only one fetch attachment?
		if !isMultiple {
			return ret
		}
	}

}

// Expect a fetch attachment
//
//    fetch-att       = "ENVELOPE" / "FLAGS" / "INTERNALDATE" /
//                      "RFC822" [".HEADER" / ".SIZE" / ".TEXT"] /
//                      "BODY" ["STRUCTURE"] / "UID" /
//                      "BODY"
//                      "BODY.PEEK"
func (p *parser) expectFetchAttachment() fetchAttachment {
	ok, ret := p.lexer.fetchAttachment()
	if !ok {
		parserPanic("Expected fetch attachment")
	}

	return ret
}

// Expect a fetch section
//
//    section         = "[" [section-spec] "]"
//    section-spec    = section-msgtext / (section-part ["." section-text])
func (p *parser) section() (bool, *fetchSection) {

	// The section must start with a [
	if !p.lexer.leftBracket() {
		return false, nil
	}

	ret := &fetchSection{}

	ok := p.sectionMsgText(ret)
	if !ok {
		// This must be a section part
		ret.section = p.expectSectionPart()

		// Followed by an optional "." and section text
		if p.lexer.dot() {
			p.expectSectionText(ret)
		}
	}

	// The section must end with a ]
	if !p.lexer.rightBracket() {
		parserPanic("Expected section to end with ']'")
	}

	return true, ret
}

// Get the section-msgtext that can be part of a section spec
//
//    section-msgtext = "HEADER" / "HEADER.FIELDS" [".NOT"] SP header-list /
//                      "TEXT"
func (p *parser) sectionMsgText(section *fetchSection) bool {

	// The section-msgtext must start with a part specifier
	ok, partSpecifier := p.lexer.partSpecifier()
	if !ok {
		p.lexer.pushBackToken()
		return false
	}

	// Some part specifiers are followed by a header-list
	switch partSpecifier {
	case headerFieldsPart, headerFieldsNotPart:
		p.lexer.skipSpace()
		section.fields = p.expectHeaderList()
	}

	// Success
	section.part = partSpecifier
	return true
}

// Optionally read a fetch partial, returns nil if no fetchPartial exists
//
//   "<" number "." nz-number ">"
func (p *parser) optionalFetchPartial() *fetchPartial {

	// The fetch partial must start with a less than sign
	if !p.lexer.lessThan() {
		return nil
	}

	// Then a number
	ok, n := p.lexer.integer()

	if !ok {
		parserPanic("Expected number in fetch partial")
	}

	ret := &fetchPartial{}
	ret.fromOctet = n

	// Then a non-zero number
	ok, nz := p.lexer.nonZeroInteger()

	if !ok {
		parserPanic("Expected none-zero number in fetch partial")
	}

	ret.toOctet = nz

	// Then a greater than sign
	if !p.lexer.greaterThan() {
		parserPanic("Fetch partial should end with '>'")
	}

	return ret
}

// Parse the section-part
//
//    section-spec    = section-msgtext / (section-part ["." section-text])
//    section-part    = nz-number *("." nz-number)
//    section-text    = section-msgtext / "MIME"
func (p *parser) expectSectionPart() []uint32 {

	ret := make([]uint32, 0, 4)

	// Loop through the section and subsection numbers
	for {
		ok, nz := p.lexer.nonZeroInteger()
		if !ok {
			// This might be the start of the section text
			if len(ret) > 0 {
				// Move back to the "."
				p.lexer.pushBackToken()
				p.lexer.pushBack()
				return ret
			} else {
				parserPanic("Expected a non-zero number in section-part")
			}
		}

		ret = append(ret, nz)

		if !p.lexer.dot() {
			return ret
		}
	}
}

// Parse the section text
//
//    section-text    = section-msgtext / "MIME"
func (p *parser) expectSectionText(section *fetchSection) {

	// Is this section-msgtext?
	if p.sectionMsgText(section) {
		return
	}

	// It must be "MIME"
	if !p.lexer.mime() {
		parserPanic("Expected section-msgtext or MIME")
	}

	section.part = mimePart
}

// Get a list of header fields
//
//    header-list     = "(" header-fld-name *(SP header-fld-name) ")"
//    header-fld-name = astring
func (p *parser) expectHeaderList() []string {

	if !p.lexer.leftParen() {
		parserPanic("Expected open paren at start of header-list")
	}

	ret := make([]string, 0, 4)

	for {
		// Get the header field name
		ok, headerFieldName := p.lexer.astring()

		if !ok {
			parserPanic("Expected header-fld-name in header-list")
		}

		ret = append(ret, headerFieldName)

		// Stop if there is a closing paren
		if p.lexer.rightParen() {
			return ret
		}
	}
}

// Report an error
func parserPanic(format string, a ...interface{}) {
	msg := fmt.Sprintf(format, a...)
	err := parseError(msg)
	panic(err)
}<|MERGE_RESOLUTION|>--- conflicted
+++ resolved
@@ -73,13 +73,7 @@
 	return &capability{tag: tag}
 }
 
-<<<<<<< HEAD
 // login creates a LOGIN command
-=======
-// Create a login command
-//
-//   login           = "LOGIN" SP userid SP password
->>>>>>> 75ae96c1
 func (p *parser) login(tag string) command {
 
 	// Get the command arguments
@@ -100,29 +94,16 @@
 	return &logout{tag: tag}
 }
 
-<<<<<<< HEAD
 // selectCmd creates a select command
 func (p *parser) selectCmd(tag string) command {
-=======
-// Create a select command
-//
-//    select          = "SELECT" SP mailbox
-func (p *parser) selectC(tag string) command {
->>>>>>> 75ae96c1
-
 	// Get the mailbox name
 	mailbox := p.expectString(p.lexer.astring)
 
 	return &selectMailbox{tag: tag, mailbox: mailbox}
 }
 
-<<<<<<< HEAD
 // list creates a LIST command
-=======
-// Create a list command
-//
 //    list            = "LIST" SP mailbox SP list-mailbox
->>>>>>> 75ae96c1
 func (p *parser) list(tag string) command {
 
 	// Get the command arguments
@@ -136,11 +117,7 @@
 	return &list{tag: tag, reference: reference, mboxPattern: mailbox}
 }
 
-<<<<<<< HEAD
-// unknown creates a placeholder for an unknown command
-=======
-// Create a fetch command
-//
+// fetch creates a FETCH command
 //    fetch           = "FETCH" SP sequence-set SP ("ALL" / "FULL" / "FAST" /
 //                      fetch-att / "(" fetch-att *(SP fetch-att) ")")
 func (p *parser) fetch(tag string) command {
@@ -168,21 +145,15 @@
 
 }
 
-// Create a placeholder for an unknown command
->>>>>>> 75ae96c1
+// unknown creates a placeholder for an unknown command
 func (p *parser) unknown(tag string, cmd string) command {
 	return &unknown{tag: tag, cmd: cmd}
 }
 
 //----- Helper functions -------------------------------------------------------
 
-<<<<<<< HEAD
 // expectString gets a string token using the given lexer function
 // If the lexing fails, then this will panic
-=======
-// Get a string token using the given lexer function
-// If the lexing fails then panic
->>>>>>> 75ae96c1
 func (p *parser) expectString(lex func() (bool, string)) string {
 	ok, ret := lex()
 	if !ok {
